from __future__ import annotations

from pylsl import (
    resolve_stream,
    resolve_bypred,
    StreamInlet,
    StreamOutlet,
    StreamInfo,
    proc_clocksync , 
    proc_dejitter, 
    proc_monotonize,
    proc_threadsafe ,
)

from cognixcore import (
    Node,
    FrameNode,
    ProgressState, 
    PortConfig,
)
from cognixcore.config.traits import *
from threading import Thread
from traitsui.api import CheckListEditor

import numpy as np
from ...scripting.data import (
    StreamSignal, 
    StreamSignalInfo, 
    LabeledSignal,
    TimeSignal,
    Signal
)
from ...scripting.data.conversions import np_to_lsl, lsl_to_np, lsl_to_str

class LSLSignalInfo(StreamSignalInfo):
    
    def __init__(self, lsl_info: StreamInfo):
        self._lsl_info = lsl_info
        
        stream_xml = lsl_info.desc()
        chans_xml = stream_xml.child("channels")
        chan_xml_list = []
        ch = chans_xml.child("channel")
        while ch.name() == "channel":
            chan_xml_list.append(ch)
            ch = ch.next_sibling("channel")
            
        self.channels: dict[str, int] =  {
            chan_xml_list[c_index].child_value('label'): c_index 
            for c_index in range(len(chan_xml_list))
        }
        
        super().__init__(
            nominal_srate=lsl_info.nominal_srate(),
            signal_type=lsl_info.type(),
            data_format=lsl_to_str[lsl_info.channel_format()],
            name=lsl_info.name(),
        )

class LSLInputNode(FrameNode):
    """
    A node that awaits for an LSL stream to be found 
    and then passes the data to its output ports.
    """
    
    class Config(NodeTraitsConfig):
        
        stream_name: str = CX_Str('stream_name', desc='Stream name')
        stream_type: str = CX_Str('stream_type', desc = 'Stream type')
        search_action: str = Enum('name','type', desc='Filtering of streams based of specific value')    
        define_buffer:bool = Bool(True, desc='the creation of a buffer for the saving of the data samples')
        buffer_size: int = CX_Int(3276, desc='the size of the buffer in which the data samples are stored')
        lowercase_labels: bool = Bool(False, desc="if checked, makes all the incoming labels into lowercase")
        invert: bool = Bool(
            False, 
            desc='if checked, inverts the data i.e (channels x samples) => (samples x channels)'
        )
        debug: bool = Bool(False, desc="when true, logs debug messages")

        #### configuration for buffer size of data received
        #### (define buffer) Boolean for transformation from list to np.array (if False transform else keep)
        processing_flag_mode: int = List(
            editor=CheckListEditor(
                values=
                [
                    (proc_clocksync, 'synchronization'),  
                    (proc_dejitter, 'dejitter'),
                    (proc_monotonize, 'monotonize'),
                    (proc_threadsafe, 'threadsafe')
                ],
                cols=2
            ),
            style='custom'
        )

        
    
    title = 'LSL Input'
    version = '0.1'
    init_outputs = [PortConfig(label='data', allowed_data=StreamSignal)]
    
    def __init__(self, params):
        super().__init__(params)
        
        self.inlet: StreamInlet = None
        self.formats = ['double64','float32','int32',str,'int16','int8','int64']
        # The stream won't change after initialization
        self.cached_labels: list[str] = None 
    
    @property
    def config(self) -> LSLInputNode.Config:
        return self._config
    
    def init(self):
        self.t = None
        self.force_stop = False
        self.inlet = None
        self.signal_info: LSLSignalInfo = None
        self.buffer:np.ndarray | list = None
        
        ### Check boolean for buffer
        self.buffer_size = self.config.buffer_size
        self.define_buffer = self.config.define_buffer
        self.stream_name = self.config.stream_name
        self.stream_type = self.config.stream_type
        self.search_action = self.config.search_action
        self.processing_flag_mode = self.config.processing_flag_mode
        
        flags = 0
        for flag in self.processing_flag_mode:
            flags |= flag
        
        def _search_stream():
            
            self.progress = None
            self.progress = ProgressState(1,-1,'Searching stream')
            
            while True:
                
                if self.search_action == 'name':
                    results = resolve_bypred(f"name='{self.stream_name}'", 1, 3)
                elif self.search_action == 'type':
                    results = resolve_bypred(f"type='{self.stream_type}'", 1, 3)
                
                if results or self.force_stop:
                    break
            
            if results:

                flags = 0
                for flag in self.processing_flag_mode:
                    flags |= flag
                                                                 
                self.inlet = StreamInlet(results[0], processing_flags=flags)
                self.signal_info = LSLSignalInfo(self.inlet.info())
                
                labels = self.signal_info.channels.keys()
                self.cached_labels = (
                    list(labels) if not self.config.lowercase_labels
                    else [label.lower() for label in labels]
                )
                
                if self.define_buffer: 
                    
                    dtype = lsl_to_np[self.inlet.channel_format]
                    self.buffer = np.zeros(
                            (self.buffer_size * 2, int(self.inlet.channel_count)),
                            dtype=dtype
                        )
    
                self.set_progress_msg('Streaming!')
            
        self.t = Thread(target=_search_stream)
        self.t.start()

    def stop(self):
        
        self.force_stop = True
        if self.t:
            self.t.join()
            
        if self.inlet:
            self.inlet.close_stream()
            
        self.set_progress_value(-1,'Stopping stream...')
        self.progress = None
    
    def frame_update_event(self):
        if not self.inlet or (self.define_buffer and self.buffer is None):
            return
        
        if self.define_buffer:
            # numpy buffer used
            if self.formats[self.inlet.channel_format]!=str:
            
                _, timestamps = self.inlet.pull_chunk(max_samples=self.buffer_size * 2, dest_obj=self.buffer)
                if timestamps:
                    samples = self.buffer[:len(timestamps),:]
            # there's an issue with the str (marker) streams
            # since the marker streams are probably few, we
            # don't use the buffer
            else:
                samples, timestamps = self.inlet.pull_chunk()
                if timestamps:
                    samples = np.array(samples)
        
        else:
            samples, timestamps = self.inlet.pull_chunk()
            if timestamps:
                samples = np.array(samples)
        
        if self.config.debug and timestamps:
            self.logger.info(f'{timestamps}, {samples}')
            
        if not timestamps:
            return
        
        timestamps = np.array(timestamps, dtype='float64')
        
        if self.config.invert:
            samples = samples.T
            
        signal = StreamSignal(
            timestamps, 
            self.cached_labels,
            samples, 
            self.signal_info
        )
        self.set_output(0, signal)

class LSLOutputNode(Node):
    """An LSL Output Stream. This is an irregular stream."""
    
    title='LSL Output'
    version='0.1'
    
    class Config(NodeTraitsConfig):
        name: str = CX_Str('stream_name')
        type: str = CX_Str('')
        unit_type: str = CX_Str('')
    
    init_inputs = [
        PortConfig('in', allowed_data=Signal)
    ]
    
    @property
    def config(self) -> LSLOutputNode.Config:
        return self._config
    
    def init(self):
        self.stream_info: StreamInfo = None
        self.stream_out: StreamOutlet = None
    
    def stop(self):
        if self.stream_out:
            del self.stream_out
            self.stream_out = None
    
    def update_event(self, inp=-1):
        
        signal: Signal = self.input(0)
        if not signal:
            return        
        
        is_time_sig = isinstance(signal, TimeSignal)
        is_label_sig = isinstance(signal, LabeledSignal)
        
        if self.stream_out is None:
            dtype = signal.data.dtype
            chann_count = (
                len(signal.labels)
                if is_label_sig
                else signal.data.shape[1]
            )
            
            self.stream_info = StreamInfo(
                self.config.name,
                self.config.type,
                channel_count= chann_count,
                channel_format=np_to_lsl[dtype],
            )
            
            if is_label_sig:
                desc = self.stream_info.desc()
                chann_info = desc.append_child('channels')
                for label in signal.labels:
                    channel = chann_info.append_child('channel')
                    channel.append_child_value('label', label)
                    if self.config.type:
                        channel.append_child_value('type', self.config.type)
                    if self.config.unit_type:
                        channel.append_child_value('unit', self.config.unit_type)
            
            self.stream_out = StreamOutlet(self.stream_info)
<<<<<<< HEAD
=======
            print(f"Created an outlet with {chann_count}")
>>>>>>> 47103587
        
        if is_time_sig:
            self.stream_out.push_chunk(
                signal.data,
                signal.timestamps,
            )
        else:
            self.stream_out.push_chunk(signal.data)
        

class StreamFromRecordNode(FrameNode):
    
    class Config(NodeTraitsConfig):
        mode: str = Enum('samples','seconds',desc='Mode of streaming data')
        samples: int = CX_Int(visible_when = "mode == 'samples'")
        seconds: float = CX_Float(visible_when = "mode == 'seconds'")

    title = 'Mockup Stream'
    version = '0.1'
    init_inputs = [PortConfig(label='data',allowed_data=StreamSignal)]
    init_outputs = [PortConfig(label='signal',allowed_data=StreamSignal)]

    @property
    def config(self) -> StreamFromRecordNode.Config:
        return self._config

    def init(self):
        self.mode = self.config.mode
        self.samples = self.config.samples
        self.seconds = self.config.seconds
        self.acum = 0
        self.signal_input = None
        self.samp_freq = 0
        self.cur_samples = 0
        self.total_samples = 0
        self._is_finished = False
        
    def stop(self):
        self.signal_input = None
        self._is_finished = False
        self.acum = 0

    def update_event(self,inp=-1):
        self.signal_input: StreamSignal = self.input(0)
        if not self.signal_input:
            return 

        self.samp_freq = self.signal_input.info.nominal_srate 
        self.total_samples = len(self.signal_input.timestamps)

    def frame_update_event(self):
        if not self.signal_input:
            return 
        
        if self.mode == 'samples' and self.samples:
            self.cur_samples = self.samples
            
        if self.mode == 'seconds' and self.seconds:
            self.cur_samples = int(self.samp_freq * self.seconds)
    
        if self.cur_samples + self.acum <= self.total_samples:
            self.set_output(0,self.signal_input[self.acum : self.cur_samples + self.acum, :])
            self.acum += self.cur_samples

        elif self.cur_samples + self.acum > self.total_samples and self.acum < self.total_samples:
            self.set_output(0,self.signal_input[self.acum : (self.total_samples - self.acum) + self.acum, :])
            self.acum += self.total_samples - self.acum
            
        if self.acum >= self.total_samples:
            self._is_finished = True
            self.acum = 0<|MERGE_RESOLUTION|>--- conflicted
+++ resolved
@@ -292,10 +292,6 @@
                         channel.append_child_value('unit', self.config.unit_type)
             
             self.stream_out = StreamOutlet(self.stream_info)
-<<<<<<< HEAD
-=======
-            print(f"Created an outlet with {chann_count}")
->>>>>>> 47103587
         
         if is_time_sig:
             self.stream_out.push_chunk(
